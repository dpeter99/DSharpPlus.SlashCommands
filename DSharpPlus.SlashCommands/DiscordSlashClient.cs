﻿using System;
using System.Net.Http;
using System.Reflection;
using System.Threading.Tasks;

using DSharpPlus.Entities;
using DSharpPlus.SlashCommands.Entities;
using DSharpPlus.SlashCommands.Entities.Builders;
using DSharpPlus.SlashCommands.Services;

using Microsoft.AspNetCore.Http;
using Microsoft.Extensions.DependencyInjection;
using Microsoft.Extensions.Logging;

using Newtonsoft.Json;
using Newtonsoft.Json.Linq;

namespace DSharpPlus.SlashCommands
{
    public class DiscordSlashClient
    {
        private const string api = "https://discord.com/api/v8";
        private readonly IServiceProvider _services;
        private readonly SlashCommandHandlingService _slash;
        private readonly DiscordSlashConfiguration _config;
        private readonly HttpClient _http;
        private readonly ILogger _logger;
        private readonly JsonSerializerSettings _jsonSettings = new JsonSerializerSettings
        {
            NullValueHandling = NullValueHandling.Ignore,
            DefaultValueHandling = DefaultValueHandling.Ignore
        };
        private const string _contentType = "application/json";

        public DiscordSlashClient(DiscordSlashConfiguration config)
        {
            ServiceCollection services = new ServiceCollection();
            services.AddSingleton<SlashCommandHandlingService>()
                .AddSingleton<HttpClient>()
                .AddLogging(o => o.AddConsole());

            this._services = services.BuildServiceProvider();
            this._logger = this._services.GetRequiredService<ILogger<DiscordSlashClient>>();
            this._slash = this._services.GetRequiredService<SlashCommandHandlingService>();
            this._config = config;
            this._http = this._services.GetRequiredService<HttpClient>();
            this._http.DefaultRequestHeaders.Authorization = new("Bot", this._config.Token);
        }

        /// <summary>
        /// Add an assembly to register commands from.
        /// </summary>
        /// <param name="assembly">Assembly to register</param>
        public void RegisterCommands(Assembly assembly)
        {
            _slash.WithCommandAssembly(assembly);
        }

        /// <summary>
        /// Starts the slash command client.
        /// </summary>
        /// <returns>Start operation</returns>
        public async Task StartAsync()
        {
            // Set this restriction to ensure proper response for async command handling.
            if (_config.DefaultResponse != Enums.InteractionResponseType.Acknowledge
                && _config.DefaultResponse != Enums.InteractionResponseType.ACKWithSource)
                throw new Exception("Default response must be Acknowledge or ACKWithSource.");

            // Initalize the command handling service (and therefor updating command on discord).
            await _slash.StartAsync(_config.Token, _config.ClientId);
        }

        /// <summary>
        /// Handle an incoming webhook request and return the default data to send back to Discord.
        /// </summary>
        /// <param name="request">HttpRequest for the interaction POST</param>
        /// <returns>Handle Webhook operation</returns>
        public async Task<InteractionResponse?> HandleWebhookPost(string requestBody)
        {
            try
            {// Attempt to get the Interact object from the JSON ...
                var i = JsonConvert.DeserializeObject<Interaction>(requestBody);
                // ... and tell the handler to run the command ...

                var jobj = JObject.Parse(requestBody);
                DiscordUser user = jobj["member"]["user"].ToObject<DiscordUser>();

                i.User = user;

                await _slash.HandleInteraction(i, this);
            }
            catch (Exception ex)
            { // ... if it errors, log and return null.
                _logger.LogError(ex, "Webhook Handler failed.");
                return null;
            }
            // ... return the default interaction type.
            return new InteractionResponseBuilder()
                .WithType(_config.DefaultResponse)
                .Build();
        }

        /// <summary>
        /// Updates the origial interaction response.
        /// </summary>
        /// <param name="iteraction">New version of the response</param>
        /// <returns>Update task</returns>
        internal async Task UpdateAsync(InteractionResponse iteraction)
        {
            
        }

        /// <summary>
        /// Deletes the origial response
        /// </summary>
        /// <param name="interaction">Interacton to delete.</param>
        /// <returns>Delete task</returns>
        internal async Task DeleteAsync(InteractionResponse interaction)
        {

        }

        /// <summary>
        /// Follow up the interaction response with a new response.
        /// </summary>
        /// <param name="followup">New response to send.</param>
        /// <param name="token">Origianl response token.</param>
        /// <returns>The DiscordMessage that was created.</returns>
        internal async Task<DiscordMessage?> FollowupWithAsync(InteractionResponse followup, string token)
        {
            var request = new HttpRequestMessage();
            request.Method = HttpMethod.Post;
            request.RequestUri = GetPostFollowupUri(token);
            string json = followup.BuildWebhookBody(_jsonSettings);
            request.Content = new StringContent(json);
            request.Content.Headers.ContentType = new(_contentType);

            var res = await _http.SendAsync(request);

            if (res.IsSuccessStatusCode)
            {
<<<<<<< HEAD
                try
                {
                    var resJson = await res.Content.ReadAsStringAsync();
                    var msg = JsonConvert.DeserializeObject<DiscordMessage>(resJson);
                    return msg;
                }
                catch (Exception ex)
                {
                    _logger.LogError(ex, "Followup With Async Failed");
                    return null;
                }
=======
                // TODO return a message object here!
>>>>>>> 0a490611
            }
            else return null;
        }

        /// <summary>
        /// Edits a followup message from a response.
        /// </summary>
        /// <param name="message">New message to replace the old one with.</param>
        /// <param name="token">Origial response token.</param>
        /// <param name="id">Id of the followup message that you want to edit.</param>
        /// <returns>Edit task</returns>
        internal async Task EditAsync(InteractionResponse message, string token, ulong id)
        {

        }

        protected Uri GetEditOrDeleteInitalUri(string token)
        {
            return new Uri($"{api}/webhooks/{_config.ClientId}/{token}/@original");
        }

        protected Uri GetPostFollowupUri(string token)
        {
            return new Uri($"{api}/webhooks/{_config.ClientId}/{token}&wait={_config.WaitForConfirmation}");
        }

        protected Uri GetEditFollowupUri(string token, ulong messageId)
        {
            return new Uri($"{api}/webhooks/{_config.ClientId}/{token}/messages/{messageId}");
        }
    }
}<|MERGE_RESOLUTION|>--- conflicted
+++ resolved
@@ -140,7 +140,6 @@
 
             if (res.IsSuccessStatusCode)
             {
-<<<<<<< HEAD
                 try
                 {
                     var resJson = await res.Content.ReadAsStringAsync();
@@ -152,9 +151,6 @@
                     _logger.LogError(ex, "Followup With Async Failed");
                     return null;
                 }
-=======
-                // TODO return a message object here!
->>>>>>> 0a490611
             }
             else return null;
         }
